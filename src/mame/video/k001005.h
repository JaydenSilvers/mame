// license:BSD-3-Clause
// copyright-holders:David Haywood
#ifndef MAME_VIDEO_K001005_H
#define MAME_VIDEO_K001005_H

#pragma once

#include "video/poly.h"
#include "cpu/sharc/sharc.h"
#include "video/k001006.h"

#include <cfloat>


struct k001005_polydata
{
	uint32_t color;
	int texture_x, texture_y;
	int texture_width, texture_height;
	int texture_page;
	int texture_palette;
	int texture_mirror_x;
	int texture_mirror_y;
	int light_r, light_g, light_b;
	int ambient_r, ambient_g, ambient_b;
	int fog_r, fog_g, fog_b;
	uint32_t flags;
};

enum k001005_param
{
	K001005_LIGHT_R,
	K001005_LIGHT_G,
	K001005_LIGHT_B,
	K001005_AMBIENT_R,
	K001005_AMBIENT_G,
	K001005_AMBIENT_B,
	K001005_FOG_R,
	K001005_FOG_G,
	K001005_FOG_B,
	K001005_FAR_Z
};


<<<<<<< HEAD
class k001005_renderer : public poly_manager<float, k001005_polydata, 8>
=======
class k001005_renderer : public poly_manager<float, k001005_polydata, 10, 50000>
>>>>>>> c05e33b9
{
public:
	k001005_renderer(device_t &parent, screen_device &screen, device_t *k001006);

	void reset();
	void push_data(uint32_t data);
	void render_polygons();
	void swap_buffers();
	bool fifo_filled();
	void draw(bitmap_rgb32 &bitmap, const rectangle &cliprect);
	void set_param(k001005_param param, uint32_t value);

	void draw_scanline_2d(int32_t scanline, const extent_t &extent, const k001005_polydata &extradata, int threadid);
	void draw_scanline_2d_tex(int32_t scanline, const extent_t &extent, const k001005_polydata &extradata, int threadid);
	void draw_scanline(int32_t scanline, const extent_t &extent, const k001005_polydata &extradata, int threadid);
	void draw_scanline_tex(int32_t scanline, const extent_t &extent, const k001005_polydata &extradata, int threadid);
	void draw_scanline_gouraud_blend(int32_t scanline, const extent_t &extent, const k001005_polydata &extradata, int threadid);
	void draw_scanline_tex_gouraud(int32_t scanline, const extent_t& extent, const k001005_polydata& extradata, int threadid);

	static constexpr int POLY_Z = 0;
	static constexpr int POLY_FOG = 1;
	static constexpr int POLY_BRI = 2;
	static constexpr int POLY_U = 3;
	static constexpr int POLY_V = 4;
	static constexpr int POLY_W = 5;
	static constexpr int POLY_A = 2;
	static constexpr int POLY_R = 3;
	static constexpr int POLY_G = 4;
	static constexpr int POLY_B = 5;
	// when gouraud and texture are both used
	static constexpr int POLY_ALTR = 6;
	static constexpr int POLY_ALTG = 7;
	static constexpr int POLY_ALTB = 8;
	static constexpr int POLY_ALTA = 9;

private:
	screen_device &m_screen;
	std::unique_ptr<bitmap_rgb32> m_fb[2];
	std::unique_ptr<bitmap_ind32> m_zb;
	rectangle m_cliprect;
	int m_fb_page;

	std::unique_ptr<uint32_t[]> m_3dfifo;
	int m_3dfifo_ptr;

	vertex_t m_prev_v[4];

	uint32_t m_light_r;
	uint32_t m_light_g;
	uint32_t m_light_b;
	uint32_t m_ambient_r;
	uint32_t m_ambient_g;
	uint32_t m_ambient_b;
	uint32_t m_fog_r;
	uint32_t m_fog_g;
	uint32_t m_fog_b;
	float m_far_z;

	device_t *m_k001006;

	std::unique_ptr<int[]> m_tex_mirror_table[2][8];
};


class k001005_device : public device_t, public device_video_interface
{
public:
	k001005_device(const machine_config &mconfig, const char *tag, device_t *owner, uint32_t clock);

	template <typename T> k001005_device(const machine_config &mconfig, const char *tag, device_t *owner, uint32_t clock, T &&texel_tag)
		: k001005_device(mconfig, tag, owner, clock)
	{
		set_texel_tag(std::forward<T>(texel_tag));
	}


	template <typename T> void set_texel_tag(T &&tag) { m_k001006.set_tag(std::forward<T>(tag)); }

	void draw(bitmap_rgb32 &bitmap, const rectangle &cliprect);
	void swap_buffers();

	uint32_t read(address_space &space, offs_t offset, uint32_t mem_mask = ~0);
	void write(address_space &space, offs_t offset, uint32_t data, uint32_t mem_mask = ~0);

protected:
	// device-level overrides
	virtual void device_start() override;
	virtual void device_stop() override;
	virtual void device_reset() override;

private:
	// internal state
	optional_device<k001006_device> m_k001006;

	std::unique_ptr<uint16_t[]>    m_ram[2];
	std::unique_ptr<uint32_t[]>     m_fifo;
	uint32_t m_status;

	int m_ram_ptr;
	int m_fifo_read_ptr;
	int m_fifo_write_ptr;
	uint32_t m_reg_far_z;


	std::unique_ptr<k001005_renderer> m_renderer;
};

DECLARE_DEVICE_TYPE(K001005, k001005_device)

#endif // MAME_VIDEO_K001005_H<|MERGE_RESOLUTION|>--- conflicted
+++ resolved
@@ -42,11 +42,7 @@
 };
 
 
-<<<<<<< HEAD
-class k001005_renderer : public poly_manager<float, k001005_polydata, 8>
-=======
-class k001005_renderer : public poly_manager<float, k001005_polydata, 10, 50000>
->>>>>>> c05e33b9
+class k001005_renderer : public poly_manager<float, k001005_polydata, 10>
 {
 public:
 	k001005_renderer(device_t &parent, screen_device &screen, device_t *k001006);
