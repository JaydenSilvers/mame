// license:BSD-3-Clause
// copyright-holders:Phil Stroffolino, Manuel Abadia
/***************************************************************************

"Combat School" (also known as "Boot Camp") - (Konami GX611)

TODO:
- Ugly text flickering in various places, namely the text when you finish level 1.
  This is due of completely busted sprite limit hook-up. (check k007121.cpp and MT #00185)
- understand how the trackball really works for clone sets.
- it seems that to get correct target colors in firing range III we have to
  use the WRONG lookup table (the one for tiles instead of the one for
  sprites).
- in combatscb, wrong sprite/char priority (see cpu head at beginning of arm
  wrestling, and heads in intermission after firing range III)
- improve sound hook up in bootleg.
- YM2203 pitch is wrong. Fixing it screws up the tempo.

  Update: 3MHz(24MHz/8) is the more appropriate clock speed for the 2203.
  It gives the correct pitch(ear subjective) compared to the official
  soundtrack albeit the music plays slow by about 10%.

  Execution timing of the Z80 is important because it maintains music tempo
  by polling the 2203's second timer. Even when working alone with no
  context-switch the chip shouldn't be running at 1.5MHz otherwise it won't
  keep the right pace. Similar Konami games from the same period(mainevt,
  battlnts, flkatck...etc.) all have a 3.579545MHz Z80 for sound.

  In spite of adjusting clock speed polling is deemed inaccurate when
  interleaving is taken into account. A high resolution timer around the
  poll loop is probably the best bet. The driver sets its timer manually
  because strange enough, interleaving doesn't occur immediately when
  cpuexec_boost_interleave() is called. Speculations are TIME_NOWs could have
  been used as the timer durations to force instant triggering.


Credits:

    Hardware Info:
        Jose Tejada Gomez
        Manuel Abadia
        Cesareo Gutierrez

    MAME Driver:
        Phil Stroffolino
        Manuel Abadia

Memory Maps (preliminary):

***************************
* Combat School (bootleg) *
***************************

MAIN CPU:
---------
00c0-00c3   Objects control
0500        bankswitch control
0600-06ff   palette
0800-1fff   RAM
2000-2fff   Video RAM (banked)
3000-3fff   Object RAM (banked)
4000-7fff   Banked Area + IO + Video Registers
8000-ffff   ROM

SOUND CPU:
----------
0000-8000   ROM
8000-87ef   RAM
87f0-87ff   ???
9000-9001   YM2203
9008        ???
9800        OKIM5205?
a000        soundlatch?
a800        OKIM5205?
fffc-ffff   ???


        Notes about the sound system of the bootleg:
        ---------------------------------------------
        The positions 0x87f0-0x87ff are very important, it
        does work similar to a semaphore (same as a lot of
        vblank bits). For example in the init code, it writes
        zero to 0x87fa, then it waits until it'll be different
        to zero, but it isn't written by this cpu. (shareram?)
        I have tried to put here a K007232 chip, but it didn't
        work.

        Sound chips: OKI M5205 & YM2203

        We are using the other sound hardware for now.

****************************
* Combat School (Original) *
****************************

0000-005f   Video Registers (banked)
0400-0407   input ports
0408        coin counters
0410        bankswitch control
0600-06ff   palette
0800-1fff   RAM
2000-2fff   Video RAM (banked)
3000-3fff   Object RAM (banked)
4000-7fff   Banked Area + IO + Video Registers
8000-ffff   ROM

SOUND CPU:
----------
0000-8000   ROM
8000-87ff   RAM
9000        uPD7759
b000        uPD7759
c000        uPD7759
d000        soundlatch read
e000-e001   YM2203


2008-08:
Dip location and recommended settings verified with the US manual

***************************************************************************/

#include "emu.h"
#include "includes/combatsc.h"

#include "cpu/m6809/hd6309.h"
#include "cpu/z80/z80.h"
#include "machine/watchdog.h"
#include "sound/ymopn.h"
#include "speaker.h"


/*************************************
 *
 *  Memory handlers
 *
 *************************************/

void combatsc_base_state::vreg_w(uint8_t data)
{
	if (data != m_vreg)
	{
		m_textlayer->mark_all_dirty();
		if ((data & 0x0f) != (m_vreg & 0x0f))
			m_bg_tilemap[0]->mark_all_dirty();
		if ((data >> 4) != (m_vreg >> 4))
			m_bg_tilemap[1]->mark_all_dirty();
		m_vreg = data;
	}
}

void combatscb_state::priority_w(uint8_t data)
{
	if (data & 0x40)
	{
		m_video_circuit = 1;
		m_video_view.select(1);
	}
	else
	{
		m_video_circuit = 0;
		m_video_view.select(0);
	}

	m_priority = data & 0x20;
}

void combatsc_state::bankselect_w(uint8_t data)
{
	m_priority = data & 0x20;

	if (data & 0x40)
	{
		m_video_circuit = 1;
		m_video_view.select(1);
		m_scroll_view.select(1);
	}
	else
	{
		m_video_circuit = 0;
		m_video_view.select(0);
		m_scroll_view.select(0);
	}

	if (data & 0x10)
		m_mainbank->set_entry((data & 0x0e) >> 1);
	else
		m_mainbank->set_entry(8 + (data & 1));
}

void combatscb_state::io_w(offs_t offset, uint8_t data)
{
	m_io_ram[offset] = data;
}

void combatscb_state::bankselect_w(uint8_t data)
{
	if (data & 0x40)
	{
		m_video_circuit = 1;
		m_video_view.select(1);
	}
	else
	{
		m_video_circuit = 0;
		m_video_view.select(0);
	}

	data = data & 0x1f;

	if (data != m_bank_select)
	{
		m_bank_select = data;

		if (data & 0x10)
			m_mainbank->set_entry((data & 0x0e) >> 1);
		else
			m_mainbank->set_entry(8 + (data & 1));

		if (data == 0x1f)
		{
			m_mainbank->set_entry(8 + (data & 1));
			m_bank_io_view.select(0);
		}
		else
			m_bank_io_view.disable();
	}
}

/****************************************************************************/

void combatsc_state::coin_counter_w(uint8_t data)
{
	// b7-b3: unused?
	// b1: coin counter 2
	// b0: coin counter 1

	machine().bookkeeping().coin_counter_w(0, data & 0x01);
	machine().bookkeeping().coin_counter_w(1, data & 0x02);
}

uint8_t combatsc_state::trackball_r(offs_t offset)
{
	if (offset == 0)
	{
		int i, dir[4];

		for (i = 0; i < 4; i++)
		{
			uint8_t curr = m_track_ports[i].read_safe(0xff);

			dir[i] = curr - m_pos[i];
			m_sign[i] = dir[i] & 0x80;
			m_pos[i] = curr;
		}

		// fix sign for orthogonal movements
		if (dir[0] || dir[1])
		{
			if (!dir[0]) m_sign[0] = m_sign[1] ^ 0x80;
			if (!dir[1]) m_sign[1] = m_sign[0];
		}
		if (dir[2] || dir[3])
		{
			if (!dir[2]) m_sign[2] = m_sign[3] ^ 0x80;
			if (!dir[3]) m_sign[3] = m_sign[2];
		}
	}

	return m_sign[offset] | (m_pos[offset] & 0x7f);
}


/****************************************************************************/

void combatsc_state::sh_irqtrigger_w(uint8_t data)
{
	m_audiocpu->set_input_line_and_vector(0, HOLD_LINE, 0xff); // Z80
}

uint8_t combatsc_state::busy_r()
{
	return m_upd7759->busy_r() ? 1 : 0;
}

void combatsc_state::play_w(uint8_t data)
{
	m_upd7759->start_w(data & 2);
}

void combatsc_state::voice_reset_w(uint8_t data)
{
	m_upd7759->reset_w(data & 1);
}

void combatsc_state::portA_w(uint8_t data)
{
	// unknown. always write 0
}

// causes scores to disappear during fire ranges, either sprite busy flag or screen frame number related
uint8_t combatsc_state::unk_r()
{
	return 0; //m_screen->frame_number() & 1;
}

/*************************************
 *
 *  Address maps
 *
 *************************************/

void combatsc_state::main_map(address_map &map)
{
	map(0x0000, 0x0007).w(FUNC(combatsc_state::pf_control_w));
	map(0x001f, 0x001f).r(FUNC(combatsc_state::unk_r));
	map(0x0020, 0x005f).view(m_scroll_view);
	m_scroll_view[0](0x0020, 0x005f).ram().share(m_scrollram[0]);
	m_scroll_view[1](0x0020, 0x005f).ram().share(m_scrollram[1]);
//  map(0x0060, 0x00ff).writeonly();                 // RAM

	map(0x0200, 0x0207).rw("k007452", FUNC(k007452_device::read), FUNC(k007452_device::write));

	map(0x0400, 0x0400).portr("IN0");
	map(0x0401, 0x0401).portr("DSW3");
	map(0x0402, 0x0402).portr("DSW1");
	map(0x0403, 0x0403).portr("DSW2");
	map(0x0404, 0x0407).r(FUNC(combatsc_state::trackball_r));           // 1P & 2P controls / trackball
	map(0x0408, 0x0408).w(FUNC(combatsc_state::coin_counter_w));
	map(0x040c, 0x040c).w(FUNC(combatsc_state::vreg_w));
	map(0x0410, 0x0410).nopr().w(FUNC(combatsc_state::bankselect_w)); // read is clr a (discarded)
	map(0x0414, 0x0414).w(m_soundlatch, FUNC(generic_latch_8_device::write));
	map(0x0418, 0x0418).w(FUNC(combatsc_state::sh_irqtrigger_w));
	map(0x041c, 0x041c).w("watchdog", FUNC(watchdog_timer_device::reset_w)); // watchdog reset?

	map(0x0600, 0x06ff).ram().w(m_palette, FUNC(palette_device::write_indirect)).share("palette");
	map(0x0800, 0x1fff).ram();
	map(0x2000, 0x3fff).view(m_video_view);
	m_video_view[0](0x2000, 0x3fff).ram().share(m_videoram[0]).w(FUNC(combatsc_state::videoview0_w));
	m_video_view[1](0x2000, 0x3fff).ram().share(m_videoram[1]).w(FUNC(combatsc_state::videoview1_w));
	map(0x4000, 0x7fff).bankr(m_mainbank);
	map(0x8000, 0xffff).rom().region("maincpu", 0x28000);
}

void combatscb_state::main_map(address_map &map)
{
	map(0x0000, 0x04ff).ram();
	map(0x0500, 0x0500).w(FUNC(combatscb_state::bankselect_w));
	map(0x0600, 0x06ff).ram().w(m_palette, FUNC(palette_device::write_indirect)).share("palette");
	map(0x0800, 0x1fff).ram();
	map(0x2000, 0x3fff).view(m_video_view);
	m_video_view[0](0x2000, 0x3fff).ram().share(m_videoram[0]).w(FUNC(combatscb_state::videoview0_w));
	m_video_view[1](0x2000, 0x3fff).ram().share(m_videoram[1]).w(FUNC(combatscb_state::videoview1_w));
	map(0x4000, 0x7fff).bankr(m_mainbank);
	map(0x4000, 0x7fff).view(m_bank_io_view);
	m_bank_io_view[0](0x4000, 0x7fff).w(FUNC(combatscb_state::io_w));
	m_bank_io_view[0](0x4400, 0x4400).w(FUNC(combatscb_state::priority_w));
	m_bank_io_view[0](0x4800, 0x4800).w(m_soundlatch, FUNC(generic_latch_8_device::write));
	m_bank_io_view[0](0x4c00, 0x4c00).w(FUNC(combatscb_state::vreg_w));
	m_bank_io_view[0](0x4400, 0x4400).portr("IN0");
	m_bank_io_view[0](0x4401, 0x4401).portr("IN1");
	m_bank_io_view[0](0x4402, 0x4402).portr("DSW1");
	m_bank_io_view[0](0x4403, 0x4403).portr("DSW2");
	map(0x8000, 0xffff).rom().region("maincpu", 0x28000);
}

void combatsc_state::sound_map(address_map &map)
{
	map(0x0000, 0x7fff).rom();
	map(0x8000, 0x87ff).ram();

	map(0x9000, 0x9000).w(FUNC(combatsc_state::play_w));                  // upd7759 play voice
	map(0xa000, 0xa000).w(m_upd7759, FUNC(upd7759_device::port_w));       // upd7759 voice select
	map(0xb000, 0xb000).r(FUNC(combatsc_state::busy_r));                  // upd7759 busy?
	map(0xc000, 0xc000).w(FUNC(combatsc_state::voice_reset_w));           // upd7759 reset?

	map(0xd000, 0xd000).r(m_soundlatch, FUNC(generic_latch_8_device::read)); // soundlatch read?
	map(0xe000, 0xe001).rw("ymsnd", FUNC(ym2203_device::read), FUNC(ym2203_device::write));   // YM 2203 intercepted
}

void combatscb_state::msm_w(uint8_t data)
{
	m_soundbank->set_entry(BIT(data, 7));

	m_msm->reset_w(BIT(data, 4));
	m_msm->data_w(data & 0x0f);
}

void combatscb_state::sound_irq_ack(uint8_t data)
{
	m_audiocpu->set_input_line(0, CLEAR_LINE);
}

void combatscb_state::sound_map(address_map &map)
{
	map(0x0000, 0x7fff).rom();
	map(0x8000, 0x87ff).ram();
	map(0x9000, 0x9001).rw("ymsnd", FUNC(ym2203_device::read), FUNC(ym2203_device::write));
	map(0x9008, 0x9009).r("ymsnd", FUNC(ym2203_device::read));               // ???
	map(0x9800, 0x9800).w(FUNC(combatscb_state::msm_w));
	map(0xa000, 0xa000).r(m_soundlatch, FUNC(generic_latch_8_device::read)); // soundlatch read?
	map(0xa800, 0xa800).w(FUNC(combatscb_state::sound_irq_ack));
	map(0xc000, 0xffff).bankr(m_soundbank);
}

/*************************************
 *
 *  Input ports
 *
 *************************************/

static INPUT_PORTS_START( common_inputs )
	PORT_START("IN0")
	PORT_BIT( 0x01, IP_ACTIVE_LOW, IPT_BUTTON1 ) PORT_PLAYER(1)
	PORT_BIT( 0x02, IP_ACTIVE_LOW, IPT_BUTTON2 ) PORT_PLAYER(1)
	PORT_BIT( 0x04, IP_ACTIVE_LOW, IPT_START1 )
	PORT_BIT( 0x08, IP_ACTIVE_LOW, IPT_COIN1 )
	PORT_BIT( 0x10, IP_ACTIVE_LOW, IPT_COIN2 )
	PORT_BIT( 0x20, IP_ACTIVE_LOW, IPT_COIN3 )
	PORT_BIT( 0x40, IP_ACTIVE_LOW, IPT_UNKNOWN )
	PORT_BIT( 0x80, IP_ACTIVE_LOW, IPT_UNKNOWN )

	PORT_START("DSW3")
	PORT_BIT( 0x01, IP_ACTIVE_LOW, IPT_BUTTON1 ) PORT_PLAYER(2)
	PORT_BIT( 0x02, IP_ACTIVE_LOW, IPT_BUTTON2 ) PORT_PLAYER(2)
	PORT_BIT( 0x04, IP_ACTIVE_LOW, IPT_START2 )
	PORT_BIT( 0x08, IP_ACTIVE_LOW, IPT_UNKNOWN )
	PORT_DIPNAME( 0x10, 0x10, DEF_STR( Flip_Screen ) ) PORT_DIPLOCATION("SW3:1")
	PORT_DIPSETTING(    0x10, DEF_STR( Off ) )
	PORT_DIPSETTING(    0x00, DEF_STR( On )  )
	PORT_DIPUNKNOWN_DIPLOC( 0x20, 0x00, "SW3:2" )   // Not Used according to the manual
	PORT_SERVICE_DIPLOC( 0x40, IP_ACTIVE_LOW, "SW3:3" )
	PORT_DIPUNKNOWN_DIPLOC( 0x80, 0x00, "SW3:4" )   // Not Used according to the manual
INPUT_PORTS_END

static INPUT_PORTS_START( dips )
	PORT_START("DSW1")
	PORT_DIPNAME( 0x0f, 0x0f, DEF_STR( Coin_A ) ) PORT_DIPLOCATION("SW1:1,2,3,4")
	PORT_DIPSETTING(    0x02, DEF_STR( 4C_1C ) )
	PORT_DIPSETTING(    0x05, DEF_STR( 3C_1C ) )
	PORT_DIPSETTING(    0x08, DEF_STR( 2C_1C ) )
	PORT_DIPSETTING(    0x04, DEF_STR( 3C_2C ) )
	PORT_DIPSETTING(    0x01, DEF_STR( 4C_3C ) )
	PORT_DIPSETTING(    0x0f, DEF_STR( 1C_1C ) )
	PORT_DIPSETTING(    0x03, DEF_STR( 3C_4C ) )
	PORT_DIPSETTING(    0x07, DEF_STR( 2C_3C ) )
	PORT_DIPSETTING(    0x0e, DEF_STR( 1C_2C ) )
	PORT_DIPSETTING(    0x06, DEF_STR( 2C_5C ) )
	PORT_DIPSETTING(    0x0d, DEF_STR( 1C_3C ) )
	PORT_DIPSETTING(    0x0c, DEF_STR( 1C_4C ) )
	PORT_DIPSETTING(    0x0b, DEF_STR( 1C_5C ) )
	PORT_DIPSETTING(    0x0a, DEF_STR( 1C_6C ) )
	PORT_DIPSETTING(    0x09, DEF_STR( 1C_7C ) )
	PORT_DIPSETTING(    0x00, DEF_STR( Free_Play ) )
	PORT_DIPNAME( 0xf0, 0xf0, DEF_STR( Coin_B ) ) PORT_DIPLOCATION("SW1:5,6,7,8")
	PORT_DIPSETTING(    0x20, DEF_STR( 4C_1C ) )
	PORT_DIPSETTING(    0x50, DEF_STR( 3C_1C ) )
	PORT_DIPSETTING(    0x80, DEF_STR( 2C_1C ) )
	PORT_DIPSETTING(    0x40, DEF_STR( 3C_2C ) )
	PORT_DIPSETTING(    0x10, DEF_STR( 4C_3C ) )
	PORT_DIPSETTING(    0xf0, DEF_STR( 1C_1C ) )
	PORT_DIPSETTING(    0x30, DEF_STR( 3C_4C ) )
	PORT_DIPSETTING(    0x70, DEF_STR( 2C_3C ) )
	PORT_DIPSETTING(    0xe0, DEF_STR( 1C_2C ) )
	PORT_DIPSETTING(    0x60, DEF_STR( 2C_5C ) )
	PORT_DIPSETTING(    0xd0, DEF_STR( 1C_3C ) )
	PORT_DIPSETTING(    0xc0, DEF_STR( 1C_4C ) )
	PORT_DIPSETTING(    0xb0, DEF_STR( 1C_5C ) )
	PORT_DIPSETTING(    0xa0, DEF_STR( 1C_6C ) )
	PORT_DIPSETTING(    0x90, DEF_STR( 1C_7C ) )
	PORT_DIPSETTING(    0x00, DEF_STR( None ) )
	// None = coin slot B disabled

	PORT_START("DSW2")
	PORT_DIPUNKNOWN_DIPLOC( 0x01, 0x01, "SW2:1" )   // Not Used according to the manual
	PORT_DIPUNKNOWN_DIPLOC( 0x02, 0x02, "SW2:2" )   // Not Used according to the manual
	PORT_DIPNAME( 0x04, 0x00, DEF_STR( Cabinet ) ) PORT_DIPLOCATION("SW2:3")
	PORT_DIPSETTING(    0x00, DEF_STR( Upright ) )
	PORT_DIPSETTING(    0x04, DEF_STR( Cocktail ) )
	PORT_DIPUNKNOWN_DIPLOC( 0x08, 0x08, "SW2:4" )   // Not Used according to the manual
	PORT_DIPUNKNOWN_DIPLOC( 0x10, 0x10, "SW2:5" )   // Not Used according to the manual
	PORT_DIPNAME( 0x60, 0x60, DEF_STR( Difficulty ) ) PORT_DIPLOCATION("SW2:6,7")
	PORT_DIPSETTING( 0x60, DEF_STR( Easy ) )
	PORT_DIPSETTING( 0x40, DEF_STR( Normal ) )
	PORT_DIPSETTING( 0x20, DEF_STR( Difficult ) )
	PORT_DIPSETTING( 0x00, DEF_STR( Very_Difficult ) )
	PORT_DIPNAME( 0x80, 0x00, DEF_STR( Demo_Sounds ) ) PORT_DIPLOCATION("SW2:8")
	PORT_DIPSETTING( 0x80, DEF_STR( Off ) )
	PORT_DIPSETTING( 0x00, DEF_STR( On ) )
INPUT_PORTS_END

static INPUT_PORTS_START( combatsc )
	PORT_INCLUDE( dips )

	PORT_INCLUDE( common_inputs )

	PORT_START("IN1")
	PORT_BIT( 0x01, IP_ACTIVE_LOW, IPT_JOYSTICK_RIGHT ) PORT_8WAY PORT_PLAYER(2)
	PORT_BIT( 0x02, IP_ACTIVE_LOW, IPT_JOYSTICK_LEFT ) PORT_8WAY PORT_PLAYER(2)
	PORT_BIT( 0x04, IP_ACTIVE_LOW, IPT_JOYSTICK_DOWN ) PORT_8WAY PORT_PLAYER(2)
	PORT_BIT( 0x08, IP_ACTIVE_LOW, IPT_JOYSTICK_UP ) PORT_8WAY PORT_PLAYER(2)
	PORT_BIT( 0x10, IP_ACTIVE_LOW, IPT_JOYSTICK_RIGHT ) PORT_8WAY PORT_PLAYER(1)
	PORT_BIT( 0x20, IP_ACTIVE_LOW, IPT_JOYSTICK_LEFT ) PORT_8WAY PORT_PLAYER(1)
	PORT_BIT( 0x40, IP_ACTIVE_LOW, IPT_JOYSTICK_DOWN ) PORT_8WAY PORT_PLAYER(1)
	PORT_BIT( 0x80, IP_ACTIVE_LOW, IPT_JOYSTICK_UP ) PORT_8WAY PORT_PLAYER(1)
INPUT_PORTS_END

static INPUT_PORTS_START( combatsct )
	PORT_INCLUDE( dips )

	PORT_INCLUDE( common_inputs )

	// trackball 1P
	PORT_START("TRACK0_Y")
	PORT_BIT( 0xff, 0x00, IPT_TRACKBALL_Y ) PORT_SENSITIVITY(10) PORT_KEYDELTA(10) PORT_REVERSE PORT_PLAYER(1)

	PORT_START("TRACK0_X")
	PORT_BIT( 0xff, 0x00, IPT_TRACKBALL_X ) PORT_SENSITIVITY(10) PORT_KEYDELTA(10) PORT_PLAYER(1)

	// trackball 2P (not implemented yet)
	PORT_START("TRACK1_Y")
	PORT_BIT( 0xff, 0x00, IPT_TRACKBALL_Y ) PORT_SENSITIVITY(10) PORT_KEYDELTA(10) PORT_REVERSE PORT_PLAYER(2)

	PORT_START("TRACK1_X")
	PORT_BIT( 0xff, 0x00, IPT_TRACKBALL_X ) PORT_SENSITIVITY(10) PORT_KEYDELTA(10) PORT_PLAYER(2)
INPUT_PORTS_END

static INPUT_PORTS_START( combatscb )
	PORT_INCLUDE( dips )

	PORT_MODIFY("DSW2")
	PORT_DIPUNKNOWN_DIPLOC( 0x04, 0x00, "SW2:3" )
	PORT_DIPNAME( 0x10, 0x00, DEF_STR( Allow_Continue ) ) PORT_DIPLOCATION("SW2:5")
	PORT_DIPSETTING(    0x10, DEF_STR( No ) )
	PORT_DIPSETTING(    0x00, DEF_STR( Yes ) )

	PORT_START("IN0")
	PORT_BIT( 0x01, IP_ACTIVE_LOW, IPT_BUTTON1 ) PORT_PLAYER(1)
	PORT_BIT( 0x02, IP_ACTIVE_LOW, IPT_BUTTON2 ) PORT_PLAYER(1)
	PORT_BIT( 0x04, IP_ACTIVE_LOW, IPT_START1 )
	PORT_BIT( 0x08, IP_ACTIVE_LOW, IPT_COIN1 )
	PORT_BIT( 0x10, IP_ACTIVE_LOW, IPT_COIN2 )
	PORT_BIT( 0x20, IP_ACTIVE_LOW, IPT_BUTTON1 ) PORT_PLAYER(2)
	PORT_BIT( 0x40, IP_ACTIVE_LOW, IPT_BUTTON2 ) PORT_PLAYER(2)
	PORT_BIT( 0x80, IP_ACTIVE_LOW, IPT_START2 )

	PORT_START("IN1")
	PORT_BIT( 0x01, IP_ACTIVE_LOW, IPT_JOYSTICK_RIGHT ) PORT_8WAY PORT_PLAYER(2)
	PORT_BIT( 0x02, IP_ACTIVE_LOW, IPT_JOYSTICK_LEFT ) PORT_8WAY PORT_PLAYER(2)
	PORT_BIT( 0x04, IP_ACTIVE_LOW, IPT_JOYSTICK_DOWN ) PORT_8WAY PORT_PLAYER(2)
	PORT_BIT( 0x08, IP_ACTIVE_LOW, IPT_JOYSTICK_UP ) PORT_8WAY PORT_PLAYER(2)
	PORT_BIT( 0x10, IP_ACTIVE_LOW, IPT_JOYSTICK_RIGHT ) PORT_8WAY PORT_PLAYER(1)
	PORT_BIT( 0x20, IP_ACTIVE_LOW, IPT_JOYSTICK_LEFT ) PORT_8WAY PORT_PLAYER(1)
	PORT_BIT( 0x40, IP_ACTIVE_LOW, IPT_JOYSTICK_DOWN ) PORT_8WAY PORT_PLAYER(1)
	PORT_BIT( 0x80, IP_ACTIVE_LOW, IPT_JOYSTICK_UP ) PORT_8WAY PORT_PLAYER(1)
INPUT_PORTS_END



/*************************************
 *
 *  Graphics definitions
 *
 *************************************/

static const gfx_layout gfxlayout =
{
	8,8,
	0x4000,
	4,
	{ 0,1,2,3 },
	{ 0, 4, 8, 12, 16, 20, 24, 28},
	{ 0*32, 1*32, 2*32, 3*32, 4*32, 5*32, 6*32, 7*32 },
	32*8
};

static const gfx_layout tile_layout =
{
	8,8,
	0x2000, // number of tiles
	4,      // bitplanes
	{ 0*0x10000*8, 1*0x10000*8, 2*0x10000*8, 3*0x10000*8 }, // plane offsets
	{ 0,1,2,3,4,5,6,7 },
	{ 0*8,1*8,2*8,3*8,4*8,5*8,6*8,7*8 },
	8*8
};

static const gfx_layout sprite_layout =
{
	16,16,
	0x800,  // number of sprites
	4,      // bitplanes
	{ 3*0x10000*8, 2*0x10000*8, 1*0x10000*8, 0*0x10000*8 }, // plane offsets
	{
		0,1,2,3,4,5,6,7,
		16*8+0,16*8+1,16*8+2,16*8+3,16*8+4,16*8+5,16*8+6,16*8+7
	},
	{
		0*8,1*8,2*8,3*8,4*8,5*8,6*8,7*8,
		8*8,9*8,10*8,11*8,12*8,13*8,14*8,15*8
	},
	8*8*4
};

static GFXDECODE_START( gfx_combatsc )
	GFXDECODE_ENTRY( "gfx1", 0x00000, gfxlayout, 0, 8*16 )
	GFXDECODE_ENTRY( "gfx2", 0x00000, gfxlayout, 0, 8*16 )
GFXDECODE_END

static GFXDECODE_START( gfx_combatscb )
	GFXDECODE_ENTRY( "gfx1", 0x00000, tile_layout,   0, 8*16 )
	GFXDECODE_ENTRY( "gfx1", 0x40000, tile_layout,   0, 8*16 )
	GFXDECODE_ENTRY( "gfx2", 0x00000, sprite_layout, 0, 8*16 )
	GFXDECODE_ENTRY( "gfx2", 0x40000, sprite_layout, 0, 8*16 )
GFXDECODE_END


/*************************************
 *
 *  Machine driver
 *
 *************************************/

void combatsc_base_state::machine_start()
{
<<<<<<< HEAD
	uint8_t *MEM = memregion("maincpu")->base() + 0x38000;

	m_io_ram  = MEM + 0x0000;
	m_page[0] = MEM + 0x4000;
	m_page[1] = MEM + 0x6000;

	m_interleave_timer = timer_alloc();

	membank("bank1")->configure_entries(0, 10, memregion("maincpu")->base() + 0x10000, 0x4000);
=======
	m_mainbank->configure_entries(0, 10, memregion("maincpu")->base(), 0x4000);
>>>>>>> f83530b7

	save_item(NAME(m_priority));
	save_item(NAME(m_vreg));
	save_item(NAME(m_video_circuit));
}

void combatsc_state::machine_start()
{
	combatsc_base_state::machine_start();

	save_item(NAME(m_pos));
	save_item(NAME(m_sign));
}

void combatscb_state::machine_start()
{
	combatsc_base_state::machine_start();

	m_soundbank->configure_entries(0, 2, memregion("audiocpu")->base() + 0x8000, 0x4000);

	save_item(NAME(m_bank_select));
}

void combatsc_base_state::machine_reset()
{
	m_vreg = -1;
}

void combatsc_state::machine_reset()
{
	combatsc_base_state::machine_reset();

	for (int i = 0; i < 4; i++)
	{
		m_pos[i] = 0;
		m_sign[i] = 0;
	}

	bankselect_w(0);
}

void combatscb_state::machine_reset()
{
	combatsc_base_state::machine_reset();

	m_bank_select = -1;

	bankselect_w(0);
}


// Combat School (original)
void combatsc_state::combatsc(machine_config &config)
{
	// basic machine hardware
	HD6309(config, m_maincpu, 3000000*4);  // 3 MHz?
	m_maincpu->set_addrmap(AS_PROGRAM, &combatsc_state::main_map);
	m_maincpu->set_vblank_int("screen", FUNC(combatsc_state::irq0_line_hold));

	Z80(config, m_audiocpu, 3579545);   // 3.579545 MHz
	m_audiocpu->set_addrmap(AS_PROGRAM, &combatsc_state::sound_map);

	config.set_maximum_quantum(attotime::from_hz(1200));

	WATCHDOG_TIMER(config, "watchdog");

	KONAMI_007452_MATH(config, "k007452");

	// video hardware
	SCREEN(config, m_screen, SCREEN_TYPE_RASTER);
//  m_screen->set_refresh_hz(60);
<<<<<<< HEAD
//  m_screen->set_vblank_time(subseconds::from_usec(2500)); /* not accurate */
=======
//  m_screen->set_vblank_time(ATTOSECONDS_IN_USEC(2500)); // not accurate
>>>>>>> f83530b7
//  m_screen->set_size(32*8, 32*8);
//  m_screen->set_visarea(0*8, 32*8-1, 2*8, 30*8-1);
	m_screen->set_raw(XTAL(24'000'000)/3, 528, 0, 256, 256, 16, 240); // not accurate, assuming same to other Konami games (59.17)
	m_screen->set_screen_update(FUNC(combatsc_state::screen_update));
	m_screen->set_palette(m_palette);

	GFXDECODE(config, m_gfxdecode, m_palette, gfx_combatsc);
	PALETTE(config, m_palette, FUNC(combatsc_state::palette));
	m_palette->set_format(palette_device::xBGR_555, 8 * 16 * 16, 128);
	m_palette->set_endianness(ENDIANNESS_LITTLE);

	K007121(config, m_k007121[0], 0);
	m_k007121[0]->set_palette_tag(m_palette);
	K007121(config, m_k007121[1], 0);
	m_k007121[1]->set_palette_tag(m_palette);

	// sound hardware
	SPEAKER(config, "mono").front_center();

	GENERIC_LATCH_8(config, m_soundlatch);

	ym2203_device &ymsnd(YM2203(config, "ymsnd", 3000000));
	ymsnd.port_a_write_callback().set(FUNC(combatsc_state::portA_w));
	ymsnd.add_route(ALL_OUTPUTS, "mono", 0.20);

	UPD7759(config, m_upd7759).add_route(ALL_OUTPUTS, "mono", 0.70);
}


// Combat School (bootleg on different hardware)
void combatscb_state::combatscb(machine_config &config)
{
	// basic machine hardware
	HD6309(config, m_maincpu, 3000000*4);  // 3 MHz?
	m_maincpu->set_addrmap(AS_PROGRAM, &combatscb_state::main_map);
	m_maincpu->set_vblank_int("screen", FUNC(combatsc_state::irq0_line_hold));

	Z80(config, m_audiocpu, 3579545);   // 3.579545 MHz
	m_audiocpu->set_addrmap(AS_PROGRAM, &combatscb_state::sound_map);

	config.set_maximum_quantum(attotime::from_hz(1200));

	// video hardware
	SCREEN(config, m_screen, SCREEN_TYPE_RASTER);
	m_screen->set_refresh_hz(60);
<<<<<<< HEAD
	m_screen->set_vblank_time(subseconds::from_usec(2500)); /* not accurate */
=======
	m_screen->set_vblank_time(ATTOSECONDS_IN_USEC(2500)); // not accurate
>>>>>>> f83530b7
	m_screen->set_size(32*8, 32*8);
	m_screen->set_visarea(0*8, 32*8-1, 2*8, 30*8-1);
	m_screen->set_screen_update(FUNC(combatscb_state::screen_update));
	m_screen->set_palette(m_palette);

	GFXDECODE(config, m_gfxdecode, m_palette, gfx_combatscb);
	PALETTE(config, m_palette, FUNC(combatscb_state::palette));
	m_palette->set_format(palette_device::xBGR_555, 8 * 16 * 16, 128);
	m_palette->set_endianness(ENDIANNESS_LITTLE);

	SPEAKER(config, "mono").front_center();

	GENERIC_LATCH_8(config, m_soundlatch);
	m_soundlatch->data_pending_callback().set_inputline(m_audiocpu, INPUT_LINE_NMI);

	YM2203(config, "ymsnd", 3000000).add_route(ALL_OUTPUTS, "mono", 0.20);

	MSM5205(config, m_msm, 384000);
	m_msm->vck_callback().set_inputline("audiocpu", 0, ASSERT_LINE);
	m_msm->set_prescaler_selector(msm5205_device::S96_4B);
	m_msm->add_route(ALL_OUTPUTS, "mono", 0.30);
}



/*************************************
 *
 *  ROM definition(s)
 *
 *************************************/

ROM_START( combatsc )
	ROM_REGION( 0x30000, "maincpu", 0 ) // 6309 code
	ROM_LOAD( "611g02.rom", 0x00000, 0x20000, CRC(9ba05327) SHA1(ea03845fb49d18ac4fca97cfffce81db66b9967b) )
	ROM_LOAD( "611g01.rom", 0x20000, 0x10000, CRC(857ffffe) SHA1(de7566d58314df4b7fdc07eb31a3f9bdd12d1a73) )

	ROM_REGION( 0x10000 , "audiocpu", 0 )
	ROM_LOAD( "611g03.rom", 0x00000, 0x08000, CRC(2a544db5) SHA1(94a97c3c54bf13ccc665aa5057ac6b1d700fae2d) )

	ROM_REGION( 0x80000, "gfx1", 0 )
	ROM_LOAD16_BYTE( "611g07.rom",    0x00000, 0x40000, CRC(73b38720) SHA1(e109eb78aea464127d813284ca040e8d719599e3) )
	ROM_LOAD16_BYTE( "611g08.rom",    0x00001, 0x40000, CRC(46e7d28c) SHA1(1ece7fac954204ac35d00f3d573964fcf82dcf77) )

	ROM_REGION( 0x80000, "gfx2", 0 )
	ROM_LOAD16_BYTE( "611g11.rom",    0x00000, 0x40000, CRC(69687538) SHA1(4349a1c052a759acdf7259f8bf8c5c9489b788f2) )
	ROM_LOAD16_BYTE( "611g12.rom",    0x00001, 0x40000, CRC(9c6bf898) SHA1(eafc227b4e7df0c652ec7d78784c039c35965fdc) )

	ROM_REGION( 0x0400, "proms", 0 )
	ROM_LOAD( "611g06.h14",  0x0000, 0x0100, CRC(f916129a) SHA1(d5e4a8a3baab8fcdac86ef5182858cede1abf040) ) // sprites lookup table
	ROM_LOAD( "611g05.h15",  0x0100, 0x0100, CRC(207a7b07) SHA1(f4e638e7f182e5228a062b243406d0ceaaa5bfdc) ) // chars lookup table
	ROM_LOAD( "611g10.h6",   0x0200, 0x0100, CRC(f916129a) SHA1(d5e4a8a3baab8fcdac86ef5182858cede1abf040) ) // sprites lookup table
	ROM_LOAD( "611g09.h7",   0x0300, 0x0100, CRC(207a7b07) SHA1(f4e638e7f182e5228a062b243406d0ceaaa5bfdc) ) // chars lookup table

	ROM_REGION( 0x20000, "upd", 0 )
	ROM_LOAD( "611g04.rom",  0x00000, 0x20000, CRC(2987e158) SHA1(87c5129161d3be29a339083349807e60b625c3f7) )

	ROM_REGION( 0x0600, "plds", 0 )
	ROM_LOAD( "ampal16l8.e7", 0x0000, 0x0104, CRC(300a9936) SHA1(a4a87e93f41392fc7d7d8601d7187d87b9f9ab01) )
	ROM_LOAD( "pal16r6.16d",  0x0200, 0x0104, NO_DUMP ) // PAL is read protected
	ROM_LOAD( "pal20l8.8h",   0x0400, 0x0144, NO_DUMP ) // PAL is read protected
ROM_END

ROM_START( combatsct )
	ROM_REGION( 0x30000, "maincpu", 0 ) // 6309 code
	ROM_LOAD( "611g02.rom",  0x00000, 0x20000, CRC(9ba05327) SHA1(ea03845fb49d18ac4fca97cfffce81db66b9967b) )
	ROM_LOAD( "g01.rom",     0x20000, 0x10000, CRC(489c132f) SHA1(c717195f89add4be4a21ecc1ddd58361b0ab4a74) )

	ROM_REGION( 0x10000 , "audiocpu", 0 )
	ROM_LOAD( "611g03.rom", 0x00000, 0x08000, CRC(2a544db5) SHA1(94a97c3c54bf13ccc665aa5057ac6b1d700fae2d) )

	ROM_REGION( 0x80000, "gfx1", 0 )
	ROM_LOAD16_BYTE( "611g07.rom",    0x00000, 0x40000, CRC(73b38720) SHA1(e109eb78aea464127d813284ca040e8d719599e3) )
	ROM_LOAD16_BYTE( "611g08.rom",    0x00001, 0x40000, CRC(46e7d28c) SHA1(1ece7fac954204ac35d00f3d573964fcf82dcf77) )

	ROM_REGION( 0x80000, "gfx2", 0 )
	ROM_LOAD16_BYTE( "611g11.rom",    0x00000, 0x40000, CRC(69687538) SHA1(4349a1c052a759acdf7259f8bf8c5c9489b788f2) )
	ROM_LOAD16_BYTE( "611g12.rom",    0x00001, 0x40000, CRC(9c6bf898) SHA1(eafc227b4e7df0c652ec7d78784c039c35965fdc) )

	ROM_REGION( 0x0400, "proms", 0 )
	ROM_LOAD( "611g06.h14",  0x0000, 0x0100, CRC(f916129a) SHA1(d5e4a8a3baab8fcdac86ef5182858cede1abf040) ) // sprites lookup table
	ROM_LOAD( "611g05.h15",  0x0100, 0x0100, CRC(207a7b07) SHA1(f4e638e7f182e5228a062b243406d0ceaaa5bfdc) ) // chars lookup table
	ROM_LOAD( "611g10.h6",   0x0200, 0x0100, CRC(f916129a) SHA1(d5e4a8a3baab8fcdac86ef5182858cede1abf040) ) // sprites lookup table
	ROM_LOAD( "611g09.h7",   0x0300, 0x0100, CRC(207a7b07) SHA1(f4e638e7f182e5228a062b243406d0ceaaa5bfdc) ) // chars lookup table

	ROM_REGION( 0x20000, "upd", 0 )
	ROM_LOAD( "611g04.rom",  0x00000, 0x20000, CRC(2987e158) SHA1(87c5129161d3be29a339083349807e60b625c3f7) )
ROM_END

ROM_START( combatscj )
	ROM_REGION( 0x30000, "maincpu", 0 ) // 6309 code
	ROM_LOAD( "611g02.rom",  0x00000, 0x20000, CRC(9ba05327) SHA1(ea03845fb49d18ac4fca97cfffce81db66b9967b) )
	ROM_LOAD( "611p01.a14",  0x20000, 0x10000, CRC(d748268e) SHA1(91588b6a0d3af47065204b980a56544a9f29b6d9) )

	ROM_REGION( 0x10000 , "audiocpu", 0 )
	ROM_LOAD( "611g03.rom", 0x00000, 0x08000, CRC(2a544db5) SHA1(94a97c3c54bf13ccc665aa5057ac6b1d700fae2d) )

	ROM_REGION( 0x80000, "gfx1", 0 )
	ROM_LOAD16_BYTE( "611g07.rom",    0x00000, 0x40000, CRC(73b38720) SHA1(e109eb78aea464127d813284ca040e8d719599e3) )
	ROM_LOAD16_BYTE( "611g08.rom",    0x00001, 0x40000, CRC(46e7d28c) SHA1(1ece7fac954204ac35d00f3d573964fcf82dcf77) )

	ROM_REGION( 0x80000, "gfx2", 0 )
	ROM_LOAD16_BYTE( "611g11.rom",    0x00000, 0x40000, CRC(69687538) SHA1(4349a1c052a759acdf7259f8bf8c5c9489b788f2) )
	ROM_LOAD16_BYTE( "611g12.rom",    0x00001, 0x40000, CRC(9c6bf898) SHA1(eafc227b4e7df0c652ec7d78784c039c35965fdc) )

	ROM_REGION( 0x0400, "proms", 0 )
	ROM_LOAD( "611g06.h14",  0x0000, 0x0100, CRC(f916129a) SHA1(d5e4a8a3baab8fcdac86ef5182858cede1abf040) ) // sprites lookup table
	ROM_LOAD( "611g05.h15",  0x0100, 0x0100, CRC(207a7b07) SHA1(f4e638e7f182e5228a062b243406d0ceaaa5bfdc) ) // chars lookup table
	ROM_LOAD( "611g10.h6",   0x0200, 0x0100, CRC(f916129a) SHA1(d5e4a8a3baab8fcdac86ef5182858cede1abf040) ) // sprites lookup table
	ROM_LOAD( "611g09.h7",   0x0300, 0x0100, CRC(207a7b07) SHA1(f4e638e7f182e5228a062b243406d0ceaaa5bfdc) ) // chars lookup table

	ROM_REGION( 0x20000, "upd", 0 )
	ROM_LOAD( "611g04.rom",  0x00000, 0x20000, CRC(2987e158) SHA1(87c5129161d3be29a339083349807e60b625c3f7) )
ROM_END

ROM_START( bootcamp )
	ROM_REGION( 0x30000, "maincpu", 0 ) // 6309 code
	ROM_LOAD( "611g02.rom",  0x00000, 0x20000, CRC(9ba05327) SHA1(ea03845fb49d18ac4fca97cfffce81db66b9967b) )
	ROM_LOAD( "xxx-v01.12a", 0x20000, 0x10000, CRC(c10dca64) SHA1(f34de26e998b1501e430d46e96cdc58ebc68481e) )

	ROM_REGION( 0x10000 , "audiocpu", 0 )
	ROM_LOAD( "611g03.rom", 0x00000, 0x08000, CRC(2a544db5) SHA1(94a97c3c54bf13ccc665aa5057ac6b1d700fae2d) )

	ROM_REGION( 0x80000, "gfx1", 0 )
	ROM_LOAD16_BYTE( "611g07.rom",    0x00000, 0x40000, CRC(73b38720) SHA1(e109eb78aea464127d813284ca040e8d719599e3) )
	ROM_LOAD16_BYTE( "611g08.rom",    0x00001, 0x40000, CRC(46e7d28c) SHA1(1ece7fac954204ac35d00f3d573964fcf82dcf77) )

	ROM_REGION( 0x80000, "gfx2", 0 )
	ROM_LOAD16_BYTE( "611g11.rom",    0x00000, 0x40000, CRC(69687538) SHA1(4349a1c052a759acdf7259f8bf8c5c9489b788f2) )
	ROM_LOAD16_BYTE( "611g12.rom",    0x00001, 0x40000, CRC(9c6bf898) SHA1(eafc227b4e7df0c652ec7d78784c039c35965fdc) )

	ROM_REGION( 0x0400, "proms", 0 )
	ROM_LOAD( "611g06.h14",  0x0000, 0x0100, CRC(f916129a) SHA1(d5e4a8a3baab8fcdac86ef5182858cede1abf040) ) // sprites lookup table
	ROM_LOAD( "611g05.h15",  0x0100, 0x0100, CRC(207a7b07) SHA1(f4e638e7f182e5228a062b243406d0ceaaa5bfdc) ) // chars lookup table
	ROM_LOAD( "611g10.h6",   0x0200, 0x0100, CRC(f916129a) SHA1(d5e4a8a3baab8fcdac86ef5182858cede1abf040) ) // sprites lookup table
	ROM_LOAD( "611g09.h7",   0x0300, 0x0100, CRC(207a7b07) SHA1(f4e638e7f182e5228a062b243406d0ceaaa5bfdc) ) // chars lookup table

	ROM_REGION( 0x20000, "upd", 0 )
	ROM_LOAD( "611g04.rom",  0x00000, 0x20000, CRC(2987e158) SHA1(87c5129161d3be29a339083349807e60b625c3f7) )
ROM_END

ROM_START( bootcampa )
	ROM_REGION( 0x30000, "maincpu", 0 ) // 6309 code
	ROM_LOAD( "611g02.rom",  0x00000, 0x20000, CRC(9ba05327) SHA1(ea03845fb49d18ac4fca97cfffce81db66b9967b) )
	ROM_LOAD( "611x01.a-14", 0x20000, 0x10000, CRC(98ffc6ed) SHA1(ab02532333272683d889f209d3fc01235871d909) )

	ROM_REGION( 0x10000 , "audiocpu", 0 )
	ROM_LOAD( "611g03.rom", 0x00000, 0x08000, CRC(2a544db5) SHA1(94a97c3c54bf13ccc665aa5057ac6b1d700fae2d) )

	ROM_REGION( 0x80000, "gfx1", 0 )
	ROM_LOAD16_BYTE( "611g07.rom",    0x00000, 0x40000, CRC(73b38720) SHA1(e109eb78aea464127d813284ca040e8d719599e3) )
	ROM_LOAD16_BYTE( "611g08.rom",    0x00001, 0x40000, CRC(46e7d28c) SHA1(1ece7fac954204ac35d00f3d573964fcf82dcf77) )

	ROM_REGION( 0x80000, "gfx2", 0 )
	ROM_LOAD16_BYTE( "611g11.rom",    0x00000, 0x40000, CRC(69687538) SHA1(4349a1c052a759acdf7259f8bf8c5c9489b788f2) )
	ROM_LOAD16_BYTE( "611g12.rom",    0x00001, 0x40000, CRC(9c6bf898) SHA1(eafc227b4e7df0c652ec7d78784c039c35965fdc) )

	ROM_REGION( 0x0400, "proms", 0 )
	ROM_LOAD( "611g06.h14",  0x0000, 0x0100, CRC(f916129a) SHA1(d5e4a8a3baab8fcdac86ef5182858cede1abf040) ) // sprites lookup table
	ROM_LOAD( "611g05.h15",  0x0100, 0x0100, CRC(207a7b07) SHA1(f4e638e7f182e5228a062b243406d0ceaaa5bfdc) ) // chars lookup table
	ROM_LOAD( "611g10.h6",   0x0200, 0x0100, CRC(f916129a) SHA1(d5e4a8a3baab8fcdac86ef5182858cede1abf040) ) // sprites lookup table
	ROM_LOAD( "611g09.h7",   0x0300, 0x0100, CRC(207a7b07) SHA1(f4e638e7f182e5228a062b243406d0ceaaa5bfdc) ) // chars lookup table

	ROM_REGION( 0x20000, "upd", 0 )
	ROM_LOAD( "611g04.rom",  0x00000, 0x20000, CRC(2987e158) SHA1(87c5129161d3be29a339083349807e60b625c3f7) )
ROM_END

ROM_START( combatscb )
	ROM_REGION( 0x30000, "maincpu", 0 ) // 6809 code
	ROM_LOAD( "combat.003",  0x00000, 0x10000, CRC(229c93b2) SHA1(ac3fd3df1bb5f6a461d0d1423c50568348ef69df) )
	ROM_LOAD( "combat.004",  0x10000, 0x10000, CRC(a069cb84) SHA1(f49f70afb17df46b16f5801ef42edb0706730723) )
	ROM_LOAD( "combat.002",  0x20000, 0x10000, CRC(0996755d) SHA1(bb6bbbf7ab3b5fab5e1c6cebc7b3f0d720493c3b) )

	ROM_REGION( 0x10000 , "audiocpu", 0 )
	ROM_LOAD( "combat.001",  0x00000, 0x10000, CRC(61456b3b) SHA1(320db628283dd1bec465e95020d1a1158e6d6ae4) )

	ROM_REGION( 0x80000, "gfx1", ROMREGION_INVERT )
	ROM_LOAD( "combat.006",  0x00000, 0x10000, CRC(8dc29a1f) SHA1(564dd7c6acff34db93b8e300dda563f5f38ba159) ) // tiles, bank 0
	ROM_LOAD( "combat.008",  0x10000, 0x10000, CRC(61599f46) SHA1(cfd79a88bb496773daf207552c67f595ee696bc4) )
	ROM_LOAD( "combat.010",  0x20000, 0x10000, CRC(d5cda7cd) SHA1(140db6270c3f358aa27013db3bb819a48ceb5142) )
	ROM_LOAD( "combat.012",  0x30000, 0x10000, CRC(ca0a9f57) SHA1(d6b3daf7c34345bb2f64068d480bd51d7bb36e4d) )
	ROM_LOAD( "combat.005",  0x40000, 0x10000, CRC(0803a223) SHA1(67d4162385dd56d5396e181070bfa6760521eb45) ) // tiles, bank 1
	ROM_LOAD( "combat.007",  0x50000, 0x10000, CRC(23caad0c) SHA1(0544cde479c6d4192da5bb4b6f0e2e75d09663c3) )
	ROM_LOAD( "combat.009",  0x60000, 0x10000, CRC(5ac80383) SHA1(1e89c371a92afc000d593daebda4156952a15244) )
	ROM_LOAD( "combat.011",  0x70000, 0x10000, CRC(cda83114) SHA1(12d2a9f694287edb3bb0ee7a8ba0e0724dad8e1f) )

	ROM_REGION( 0x80000, "gfx2", ROMREGION_INVERT )
	ROM_LOAD( "combat.013",  0x00000, 0x10000, CRC(4bed2293) SHA1(3369de47d4ba041d9f17a18dcca2af7ac9f8bc0c) ) // sprites, bank 0
	ROM_LOAD( "combat.015",  0x10000, 0x10000, CRC(26c41f31) SHA1(f8eb7d0729a21a0dd92ce99c9cda0cde9526b861) )
	ROM_LOAD( "combat.017",  0x20000, 0x10000, CRC(6071e6da) SHA1(ba5f8e83b07faaffc564d3568630e17efdb5a09f) )
	ROM_LOAD( "combat.019",  0x30000, 0x10000, CRC(3b1cf1b8) SHA1(ff4de37c051bcb374c44d1b99006ff6ff5e1f927) )
	ROM_LOAD( "combat.014",  0x40000, 0x10000, CRC(82ea9555) SHA1(59bf7836938ce9e3242d1cca754de8dbe85bbfb7) ) // sprites, bank 1
	ROM_LOAD( "combat.016",  0x50000, 0x10000, CRC(2e39bb70) SHA1(a6c4acd93cc803e987de6e18fbdc5ce4634b14a8) )
	ROM_LOAD( "combat.018",  0x60000, 0x10000, CRC(575db729) SHA1(6b1676da4f24fc90c77262789b6cc116184ab912) )
	ROM_LOAD( "combat.020",  0x70000, 0x10000, CRC(8d748a1a) SHA1(4386e14e19b91e053033dde2a13019bc6d8e1d5a) )

	ROM_REGION( 0x0200, "proms", 0 )
	ROM_LOAD( "prom.d10",    0x0000, 0x0100, CRC(265f4c97) SHA1(76f1b75a593d3d77ef6173a1948f842d5b27d418) ) // sprites lookup table
	ROM_LOAD( "prom.c11",    0x0100, 0x0100, CRC(a7a5c0b4) SHA1(48bfc3af40b869599a988ebb3ed758141bcfd4fc) ) // priority?
ROM_END


/*************************************
 *
 *  Driver initialization
 *
 *************************************/

void combatsc_state::init_combatsc()
{
	// joystick instead of trackball
	m_maincpu->space(AS_PROGRAM).install_read_port(0x0404, 0x0404, "IN1");
}


/*************************************
 *
 *  Game driver(s)
 *
 *************************************/

GAME( 1988, combatsc,  0,        combatsc,  combatsc,  combatsc_state,  init_combatsc, ROT0, "Konami",          "Combat School (joystick)",        MACHINE_SUPPORTS_SAVE )
GAME( 1987, combatsct, combatsc, combatsc,  combatsct, combatsc_state,  empty_init,    ROT0, "Konami",          "Combat School (trackball)",       MACHINE_NOT_WORKING | MACHINE_SUPPORTS_SAVE )
GAME( 1987, combatscj, combatsc, combatsc,  combatsct, combatsc_state,  empty_init,    ROT0, "Konami",          "Combat School (Japan trackball)", MACHINE_NOT_WORKING | MACHINE_SUPPORTS_SAVE )
GAME( 1987, bootcamp,  combatsc, combatsc,  combatsct, combatsc_state,  empty_init,    ROT0, "Konami",          "Boot Camp (set 1)",               MACHINE_NOT_WORKING | MACHINE_SUPPORTS_SAVE )
GAME( 1987, bootcampa, combatsc, combatsc,  combatsct, combatsc_state,  empty_init,    ROT0, "Konami",          "Boot Camp (set 2)",               MACHINE_NOT_WORKING | MACHINE_SUPPORTS_SAVE )
GAME( 1988, combatscb, combatsc, combatscb, combatscb, combatscb_state, empty_init,    ROT0, "bootleg (Datsu)", "Combat School (bootleg)",         MACHINE_IMPERFECT_COLORS | MACHINE_IMPERFECT_SOUND | MACHINE_SUPPORTS_SAVE )<|MERGE_RESOLUTION|>--- conflicted
+++ resolved
@@ -623,19 +623,7 @@
 
 void combatsc_base_state::machine_start()
 {
-<<<<<<< HEAD
-	uint8_t *MEM = memregion("maincpu")->base() + 0x38000;
-
-	m_io_ram  = MEM + 0x0000;
-	m_page[0] = MEM + 0x4000;
-	m_page[1] = MEM + 0x6000;
-
-	m_interleave_timer = timer_alloc();
-
-	membank("bank1")->configure_entries(0, 10, memregion("maincpu")->base() + 0x10000, 0x4000);
-=======
 	m_mainbank->configure_entries(0, 10, memregion("maincpu")->base(), 0x4000);
->>>>>>> f83530b7
 
 	save_item(NAME(m_priority));
 	save_item(NAME(m_vreg));
@@ -707,11 +695,7 @@
 	// video hardware
 	SCREEN(config, m_screen, SCREEN_TYPE_RASTER);
 //  m_screen->set_refresh_hz(60);
-<<<<<<< HEAD
-//  m_screen->set_vblank_time(subseconds::from_usec(2500)); /* not accurate */
-=======
-//  m_screen->set_vblank_time(ATTOSECONDS_IN_USEC(2500)); // not accurate
->>>>>>> f83530b7
+//  m_screen->set_vblank_time(subseconds::from_usec(2500)); // not accurate
 //  m_screen->set_size(32*8, 32*8);
 //  m_screen->set_visarea(0*8, 32*8-1, 2*8, 30*8-1);
 	m_screen->set_raw(XTAL(24'000'000)/3, 528, 0, 256, 256, 16, 240); // not accurate, assuming same to other Konami games (59.17)
@@ -757,11 +741,7 @@
 	// video hardware
 	SCREEN(config, m_screen, SCREEN_TYPE_RASTER);
 	m_screen->set_refresh_hz(60);
-<<<<<<< HEAD
-	m_screen->set_vblank_time(subseconds::from_usec(2500)); /* not accurate */
-=======
-	m_screen->set_vblank_time(ATTOSECONDS_IN_USEC(2500)); // not accurate
->>>>>>> f83530b7
+	m_screen->set_vblank_time(subseconds::from_usec(2500)); // not accurate
 	m_screen->set_size(32*8, 32*8);
 	m_screen->set_visarea(0*8, 32*8-1, 2*8, 30*8-1);
 	m_screen->set_screen_update(FUNC(combatscb_state::screen_update));
