--- conflicted
+++ resolved
@@ -913,36 +913,6 @@
 
 uint32_t rb2_device::expand_to_all_lanes(uint32_t src)
 {
-<<<<<<< HEAD
-    switch (m_draw_depth) {
-    case 0:
-        src |= src << 4;
-        src |= src << 8;
-        src |= src << 16;
-        break;
-    case 1:
-        src |= src << 8;
-        src |= src << 16;
-        break;
-    case 2:
-        src |= src << 12;
-        break;
-    case 3:
-        break;
-    }
-    switch (m_plane_enable)
-    {
-    case 1: // RGB/CI
-    case 2: // RGBA
-    case 6: // CID
-        return src;
-    case 4: // OLAY
-        return src << 8;
-    case 5: // PUP
-        return src << 2;
-    }
-    return src;
-=======
 	switch (m_draw_depth) {
 	case 0:
 		src |= src << 4;
@@ -971,7 +941,6 @@
 		return src << 2;
 	}
 	return src;
->>>>>>> 4ebd9f83
 }
 
 void rb2_device::set_write_mask(uint32_t data)
@@ -2403,17 +2372,10 @@
 
 	const uint32_t address = (uint32_t)(y * (1280 + 64) + x);
 	m_set_address(address);
-<<<<<<< HEAD
-    if (BIT(m_rex3.m_draw_mode1, 18))
-        blend_pixel(color);
-    else
-	    m_write_pixel(color);
-=======
 	if (BIT(m_rex3.m_draw_mode1, 18))
 		blend_pixel(color);
 	else
 		m_write_pixel(color);
->>>>>>> 4ebd9f83
 }
 
 void newport_base_device::blend_pixel(uint32_t src)
@@ -3306,15 +3268,6 @@
 		case 0: // 4bpp
 			color &= 0xf;
 			color |= color << 4;
-<<<<<<< HEAD
-            color |= color << 8;
-            color |= color << 16;
-			break;
-		case 1: // 8bpp
-			color &= 0xff;
-            color |= color << 8;
-            color |= color << 16;
-=======
 			color |= color << 8;
 			color |= color << 16;
 			break;
@@ -3322,31 +3275,20 @@
 			color &= 0xff;
 			color |= color << 8;
 			color |= color << 16;
->>>>>>> 4ebd9f83
 			break;
 		case 2: // 12bpp
 			if (BIT(m_rex3.m_draw_mode1, 15))
 				color = ((m_rex3.m_color_vram & 0xf00000) >> 12) | ((m_rex3.m_color_vram & 0xf000) >> 8) | ((m_rex3.m_color_vram & 0xf0) >> 4);
-<<<<<<< HEAD
-            else
-                color &= 0x00000fff;
-            color |= color << 12;
-=======
 			else
 				color &= 0x00000fff;
 			color |= color << 12;
->>>>>>> 4ebd9f83
 			break;
 		case 3: // 24bpp
 			color = m_rex3.m_color_vram & 0xffffff;
 			break;
 	}
 
-<<<<<<< HEAD
-    return color;
-=======
 	return color;
->>>>>>> 4ebd9f83
 }
 
 void newport_base_device::do_rex3_command()
